# ******************************************************************************
# Copyright (c) 2017 UT-Battelle, LLC. All rights reserved. This program and the
# accompanying materials are made available under the terms of the Eclipse
# Public License v1.0 and Eclipse Distribution License v.10 which accompany this
# distribution. The Eclipse Public License is available at
# http://www.eclipse.org/legal/epl-v10.html and the Eclipse Distribution License
# is available at https://eclipse.org/org/documents/edl-v10.php
#
# Contributors: Alexander J. McCaskey - initial API and implementation
# *****************************************************************************/

set(XACC_IS_APPLE 0)
if (APPLE)
set(XACC_IS_APPLE 1)
endif()

# Create a xacc config header file
configure_file("${CMAKE_SOURCE_DIR}/cmake/xacc_config.hpp.in"
               "${CMAKE_BINARY_DIR}/xacc_config.hpp")
install(FILES "${CMAKE_BINARY_DIR}/xacc_config.hpp" DESTINATION include/xacc)
configure_file("${CMAKE_SOURCE_DIR}/xacc/xacc_version.in"
               "${CMAKE_BINARY_DIR}/xacc/xacc_version")
install(FILES "${CMAKE_BINARY_DIR}/xacc/xacc_version" DESTINATION include/xacc)

find_package(Libunwind)

file(GLOB
     HEADERS
     xacc.hpp
     ir/*.hpp
     compiler/Compiler.hpp
     accelerator/*.hpp
     accelerator/remote/*.hpp
     utils/*.hpp
     service/*.hpp
     algorithm/*.hpp
     optimizer/*.hpp)

add_library(xacc SHARED
            xacc.cpp
            accelerator/AcceleratorBuffer.cpp
            utils/Utils.cpp
            utils/CLIParser.cpp
            utils/heterogeneous.cpp
            ir/IRBuilder.cpp
            service/ServiceRegistry.cpp
            service/xacc_service.cpp
            accelerator/remote/RemoteAccelerator.cpp)

target_link_libraries(xacc PUBLIC cpr::cpr)

if(MPI_FOUND)
  include_directories(${MPI_CXX_HEADER_DIR})
endif()

if(LIBUNWIND_FOUND)
message(
    STATUS "${BoldGreen}Building xacc with libunwind support.${ColorReset}")
<<<<<<< HEAD
  target_compile_definitions(xacc PUBLIC "-DHAS_LIBUNWIND")
  target_include_directories(xacc
    PRIVATE
    ${LIBUNWIND_INCLUDE_DIRS}
  )
target_link_libraries(xacc
  PRIVATE
    ${LIBUNWIND_LIBRARIES} ${LIBUNWINDX86_LIBRARIES}
  PUBLIC
    spdlog::spdlog
)
endif()
=======
  set(CMAKE_CXX_FLAGS "${CMAKE_CXX_FLAGS} -DHAS_LIBUNWIND")
  target_include_directories(xacc
                             PRIVATE ${CMAKE_BINARY_DIR}
                                     ${CPR_INCLUDE_DIRS}
                                     ${CMAKE_SOURCE_DIR}/tpls/rapidjson/include
                                     ${CMAKE_SOURCE_DIR}/tpls/cxxopts
                                     ${LIBUNWIND_INCLUDE_DIRS}
                             PUBLIC .
                                    ir
                                    compiler
                                    program
                                    accelerator
                                    accelerator/remote
                                    utils
                                    service
                                    algorithm
                                    optimizer
                                    ${CMAKE_SOURCE_DIR}/tpls/mpark-variant
                                    ${NLOHMANN_INCLUDE_DIR}
                                    ${SPDLOG_INCLUDE_DIR})

  target_link_libraries(xacc
                        PUBLIC CppMicroServices
                        PRIVATE cpr
                                ${LIBUNWIND_LIBRARIES}
                                ${LIBUNWINDX86_LIBRARIES})
  # linking against MPI libraries found by cmake
  if(MPI_FOUND)
    target_link_libraries(xacc PUBLIC CppMicroServices ${MPI_CXX_LIBRARIES})
  endif()

else()

  target_include_directories(xacc
                             PRIVATE ${CMAKE_BINARY_DIR}
                                     ${CPR_INCLUDE_DIRS}
                                     ${CMAKE_SOURCE_DIR}/tpls/rapidjson/include
                                     ${CMAKE_SOURCE_DIR}/tpls/cxxopts
                             PUBLIC .
                                    ir
                                    compiler
                                    program
                                    accelerator
                                    accelerator/remote
                                    utils
                                    service
                                    algorithm
                                    optimizer
                                    ${CMAKE_SOURCE_DIR}/tpls/mpark-variant
                                    ${NLOHMANN_INCLUDE_DIR}
                                    ${SPDLOG_INCLUDE_DIR})

  target_link_libraries(xacc PUBLIC CppMicroServices PRIVATE cpr)
  # linking against MPI libraries found by cmake
  if(MPI_FOUND)
    target_link_libraries(xacc PUBLIC ${MPI_CXX_LIBRARIES})
  endif()
>>>>>>> 6bcd9808

target_include_directories(xacc
  PRIVATE
    ${CMAKE_BINARY_DIR}
    ${CPR_INCLUDE_DIRS}
    ${CMAKE_SOURCE_DIR}/tpls/rapidjson/include
    ${CMAKE_SOURCE_DIR}/tpls/cxxopts
  PUBLIC
    ${CMAKE_CURRENT_SOURCE_DIR}
    ir
    compiler
    program
    accelerator
    accelerator/remote
    utils
    service
    algorithm
    optimizer
    ${CMAKE_SOURCE_DIR}/tpls/mpark-variant
    ${NLOHMANN_INCLUDE_DIR}
)
target_link_libraries(xacc
  PUBLIC
    CppMicroServices
)

# linking against MPI libraries found by cmake
if(MPI_FOUND)
  target_link_libraries(xacc
    PUBLIC CppMicroServices ${MPI_CXX_LIBRARIES}
  )
endif()

target_compile_features(xacc
                        PUBLIC
                        cxx_std_17
                        cxx_alias_templates)
if(APPLE)
  set_target_properties(xacc PROPERTIES INSTALL_RPATH "@loader_path")
  set_target_properties(xacc PROPERTIES LINK_FLAGS "-undefined dynamic_lookup")
else()
  set_target_properties(xacc PROPERTIES INSTALL_RPATH "$ORIGIN")
  set_target_properties(xacc PROPERTIES LINK_FLAGS "-shared")
endif()

# Add the tests
if(XACC_BUILD_TESTS)
  include_directories(${GTEST_INCLUDE_DIRS})
  add_subdirectory(accelerator/tests)
  add_subdirectory(ir/tests)
  add_subdirectory(tests)
endif()

install(FILES ${HEADERS} DESTINATION include/xacc)
install(TARGETS xacc DESTINATION lib)

add_subdirectory(utils/exprtk_parsing)
add_subdirectory(ir/graph-impl)
add_subdirectory(utils/ini_config_parsing)<|MERGE_RESOLUTION|>--- conflicted
+++ resolved
@@ -47,16 +47,13 @@
             service/xacc_service.cpp
             accelerator/remote/RemoteAccelerator.cpp)
 
-target_link_libraries(xacc PUBLIC cpr::cpr)
-
 if(MPI_FOUND)
   include_directories(${MPI_CXX_HEADER_DIR})
 endif()
 
 if(LIBUNWIND_FOUND)
-message(
+  message(
     STATUS "${BoldGreen}Building xacc with libunwind support.${ColorReset}")
-<<<<<<< HEAD
   target_compile_definitions(xacc PUBLIC "-DHAS_LIBUNWIND")
   target_include_directories(xacc
     PRIVATE
@@ -69,65 +66,6 @@
     spdlog::spdlog
 )
 endif()
-=======
-  set(CMAKE_CXX_FLAGS "${CMAKE_CXX_FLAGS} -DHAS_LIBUNWIND")
-  target_include_directories(xacc
-                             PRIVATE ${CMAKE_BINARY_DIR}
-                                     ${CPR_INCLUDE_DIRS}
-                                     ${CMAKE_SOURCE_DIR}/tpls/rapidjson/include
-                                     ${CMAKE_SOURCE_DIR}/tpls/cxxopts
-                                     ${LIBUNWIND_INCLUDE_DIRS}
-                             PUBLIC .
-                                    ir
-                                    compiler
-                                    program
-                                    accelerator
-                                    accelerator/remote
-                                    utils
-                                    service
-                                    algorithm
-                                    optimizer
-                                    ${CMAKE_SOURCE_DIR}/tpls/mpark-variant
-                                    ${NLOHMANN_INCLUDE_DIR}
-                                    ${SPDLOG_INCLUDE_DIR})
-
-  target_link_libraries(xacc
-                        PUBLIC CppMicroServices
-                        PRIVATE cpr
-                                ${LIBUNWIND_LIBRARIES}
-                                ${LIBUNWINDX86_LIBRARIES})
-  # linking against MPI libraries found by cmake
-  if(MPI_FOUND)
-    target_link_libraries(xacc PUBLIC CppMicroServices ${MPI_CXX_LIBRARIES})
-  endif()
-
-else()
-
-  target_include_directories(xacc
-                             PRIVATE ${CMAKE_BINARY_DIR}
-                                     ${CPR_INCLUDE_DIRS}
-                                     ${CMAKE_SOURCE_DIR}/tpls/rapidjson/include
-                                     ${CMAKE_SOURCE_DIR}/tpls/cxxopts
-                             PUBLIC .
-                                    ir
-                                    compiler
-                                    program
-                                    accelerator
-                                    accelerator/remote
-                                    utils
-                                    service
-                                    algorithm
-                                    optimizer
-                                    ${CMAKE_SOURCE_DIR}/tpls/mpark-variant
-                                    ${NLOHMANN_INCLUDE_DIR}
-                                    ${SPDLOG_INCLUDE_DIR})
-
-  target_link_libraries(xacc PUBLIC CppMicroServices PRIVATE cpr)
-  # linking against MPI libraries found by cmake
-  if(MPI_FOUND)
-    target_link_libraries(xacc PUBLIC ${MPI_CXX_LIBRARIES})
-  endif()
->>>>>>> 6bcd9808
 
 target_include_directories(xacc
   PRIVATE
@@ -149,16 +87,13 @@
     ${CMAKE_SOURCE_DIR}/tpls/mpark-variant
     ${NLOHMANN_INCLUDE_DIR}
 )
-target_link_libraries(xacc
-  PUBLIC
-    CppMicroServices
-)
+target_link_libraries(xacc PUBLIC CppMicroServices)
+target_link_libraries(xacc PRIVATE cpr::cpr)
+
 
 # linking against MPI libraries found by cmake
 if(MPI_FOUND)
-  target_link_libraries(xacc
-    PUBLIC CppMicroServices ${MPI_CXX_LIBRARIES}
-  )
+  target_link_libraries(xacc PUBLIC ${MPI_CXX_LIBRARIES})
 endif()
 
 target_compile_features(xacc
