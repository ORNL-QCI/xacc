# *******************************************************************************
# Copyright (c) 2019 UT-Battelle, LLC.
# All rights reserved. This program and the accompanying materials
# are made available under the terms of the Eclipse Public License v1.0
# and Eclipse Distribution License v.10 which accompany this distribution.
# The Eclipse Public License is available at http://www.eclipse.org/legal/epl-v10.html
# and the Eclipse Distribution License is available at
# https://eclipse.org/org/documents/edl-v10.php
#
# Contributors:
#   Alexander J. McCaskey - initial API and implementation
# *******************************************************************************/

add_subdirectory(aer)

set(LIBRARY_NAME xacc-ibm)

set(ANTLR_LIB ${CMAKE_SOURCE_DIR}/dist/libantlr4-runtime.so)
if (APPLE)
set(ANTLR_LIB ${CMAKE_SOURCE_DIR}/dist/libantlr4-runtime.dylib)
endif()
file(GLOB SRC
          accelerator/IBMAccelerator.cpp
          IBMActivator.cpp
          compiler/OQASMCompiler.cpp
          compiler/QObjectCompiler.cpp
          compiler/OQASMToXACCListener.cpp
          compiler/generated/*.cpp
          accelerator/OpenPulseVisitor.cpp)

usfunctiongetresourcesource(TARGET ${LIBRARY_NAME} OUT SRC)
usfunctiongeneratebundleinit(TARGET ${LIBRARY_NAME} OUT SRC)

add_library(${LIBRARY_NAME} SHARED ${SRC})

<<<<<<< HEAD
  target_include_directories(${LIBRARY_NAME}
                             PUBLIC accelerator
                                    compiler
                                    common
                                    compiler/generated
                                    accelerator/json
                                    ${CMAKE_SOURCE_DIR}/tpls/antlr/runtime/src
                                    ${CMAKE_SOURCE_DIR}/tpls/rapidjson/include)
                                    #${CMAKE_SOURCE_DIR}/tpls/exprtk

  target_link_libraries(${LIBRARY_NAME}
                        PUBLIC xacc
                               xacc-quantum-gate
                               ${ANTLR_LIB}
                               CppMicroServices PRIVATE cpr::cpr)
=======
target_include_directories(${LIBRARY_NAME}
                            PUBLIC accelerator
                                  compiler
                                  common
                                  compiler/generated
                                  accelerator/json
                                  ${CMAKE_SOURCE_DIR}/tpls/antlr/runtime/src
                                  ${CMAKE_SOURCE_DIR}/tpls/rapidjson/include)

target_link_libraries(${LIBRARY_NAME}
                      PUBLIC xacc
                              xacc-quantum-gate
                              ${ANTLR_LIB}
                              CppMicroServices)
>>>>>>> 4c3ec83d

if(XACC_REMOTE_ACCELERATORS)
  target_link_libraries(${LIBRARY_NAME} PRIVATE cpr)
endif()

set(_bundle_name xacc_ibm)
set_target_properties(${LIBRARY_NAME}
                      PROPERTIES COMPILE_DEFINITIONS
                                 US_BUNDLE_NAME=${_bundle_name}
                                 US_BUNDLE_NAME
                                 ${_bundle_name})

usfunctionembedresources(TARGET
                         ${LIBRARY_NAME}
                         WORKING_DIRECTORY
                         ${CMAKE_CURRENT_SOURCE_DIR}
                         FILES
                         manifest.json)

if(APPLE)
  set_target_properties(${LIBRARY_NAME}
                        PROPERTIES INSTALL_RPATH "@loader_path/../lib")
  set_target_properties(${LIBRARY_NAME}
                        PROPERTIES LINK_FLAGS "-undefined dynamic_lookup")
else()
  set_target_properties(${LIBRARY_NAME}
                        PROPERTIES INSTALL_RPATH "$ORIGIN/../lib")
  set_target_properties(${LIBRARY_NAME} PROPERTIES LINK_FLAGS "-shared")
endif()

if(XACC_BUILD_TESTS)
  add_subdirectory(tests)
  add_subdirectory(accelerator/json/tests)
endif()

install(TARGETS ${LIBRARY_NAME} DESTINATION ${CMAKE_INSTALL_PREFIX}/plugins)<|MERGE_RESOLUTION|>--- conflicted
+++ resolved
@@ -33,23 +33,6 @@
 
 add_library(${LIBRARY_NAME} SHARED ${SRC})
 
-<<<<<<< HEAD
-  target_include_directories(${LIBRARY_NAME}
-                             PUBLIC accelerator
-                                    compiler
-                                    common
-                                    compiler/generated
-                                    accelerator/json
-                                    ${CMAKE_SOURCE_DIR}/tpls/antlr/runtime/src
-                                    ${CMAKE_SOURCE_DIR}/tpls/rapidjson/include)
-                                    #${CMAKE_SOURCE_DIR}/tpls/exprtk
-
-  target_link_libraries(${LIBRARY_NAME}
-                        PUBLIC xacc
-                               xacc-quantum-gate
-                               ${ANTLR_LIB}
-                               CppMicroServices PRIVATE cpr::cpr)
-=======
 target_include_directories(${LIBRARY_NAME}
                             PUBLIC accelerator
                                   compiler
@@ -58,13 +41,11 @@
                                   accelerator/json
                                   ${CMAKE_SOURCE_DIR}/tpls/antlr/runtime/src
                                   ${CMAKE_SOURCE_DIR}/tpls/rapidjson/include)
-
 target_link_libraries(${LIBRARY_NAME}
                       PUBLIC xacc
                               xacc-quantum-gate
                               ${ANTLR_LIB}
-                              CppMicroServices)
->>>>>>> 4c3ec83d
+                               CppMicroServices PRIVATE cpr::cpr)
 
 if(XACC_REMOTE_ACCELERATORS)
   target_link_libraries(${LIBRARY_NAME} PRIVATE cpr)
